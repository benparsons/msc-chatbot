#!/usr/bin/env python3
"""
A bot for matrix users to interact with and to be reminded about various events involving MSC proposals.
"""

from matrix_client.client import MatrixClient
from datetime import datetime, timedelta
from dateutil import parser
from markdown import markdown
from github import Github
from time import mktime
import feedparser
import traceback
import parsedatetime
import schedule
import time
import toml
import json
import requests
import logging
import sys
import os
import re

# Matrix client
client = None
# Github API client
github = None
# Github repo object
repo = None
# Github Label objects for each label in the repo
msc_labels = None
# Config file object
config = None
# Logger object
logger = None
# Room ID to room-settings dictionary mapping
room_specific_data = {}
# Regex for replacing Matrix IDs with formatted pills
<<<<<<< HEAD
pill_regex = re.compile(r"(@[^ ]+:[^ ]+.[^ ])")
=======
pill_regex = re.compile(r"(@[a-z0-9A-Z]+:[a-z0-9A-Z]+\.[a-z]+)")
>>>>>>> db017cd8

# Available bot commands and their variants.
# Certain commands can accept parameters which should immediately follow the
# command text
known_commands = {
    # General bot commands
    "SHOW_IN_PROGRESS": ["show in-progress"],
    "SHOW_PENDING": ["show pending"],
    "SHOW_FCP": ["show fcp", "show in fcp"],
    "SHOW_ALL": ["show all", "show active"],
    "SHOW_SUMMARY": ["show summary", "summarize", "summarise"],
    "SHOW_NEWS": ["show news"],
    "SHOW_TASKS": ["show tasks"],
    "HELP": ["help", "show help"],

    # Room-specific commands
    "ROOM_SUMMARY_CONTENT": ["set summary content", "set summary mode"],
    "ROOM_SUMMARY_ENABLE": ["set enable summary", "set summary enable", "set summary enabled"],
    "ROOM_SUMMARY_DISABLE": ["set disable summary", "set summary disable",
                             "set summary disabled"],
    "ROOM_SUMMARY_TIME": ["set time summary", "set summary time", "set summary time to"],
    "ROOM_SUMMARY_TIME_INFO": ["summary time", "get summary time"],
    "ROOM_SHOW_PRIORITY": ["show priority", "priority", "priorities"],
    "ROOM_PRIORITY_MSCS": ["set priority mscs", "set priority"],
}


# Custom variadic functions for logging purposes
def log_info(*args, trace=False):
    global logger
    err = ' '.join([str(arg) for arg in args])
    if trace:
        err += '\n' + traceback.format_exc()
    logger.info(err)


def log_warn(*args, trace=True):
    global logger
    err = ' '.join([str(arg) for arg in args])
    if trace:
        err += '\n' + traceback.format_exc()
    logger.warn(err)


def log_fatal(*args, trace=True):
    global logger
    err = ' '.join([str(arg) for arg in args])
    if trace:
        err += '\n' + traceback.format_exc()
    logger.fatal(err)


def get_room_setting(room_id, setting_key):
    """Retreives a room setting if it exists, otherwise returns None"""
    global room_specific_data

    if room_id in room_specific_data and setting_key in room_specific_data[room_id]:
        return room_specific_data[room_id][setting_key]
    return None


def update_room_setting(room_id, setting_dict):
    """
    Update a room-specific setting and save to disk. Params are room ID
    string and a dictionary with custom key/value data.
    """
    global config
    global room_specific_data

    # Update or insert settings dict under room_id key
    if room_id not in room_specific_data:
        room_specific_data[room_id] = setting_dict
    else:
        room_specific_data[room_id].update(setting_dict)

    # Backup old room data if available
    data_filepath = config["bot"]["data_filepath"]
    if os.path.exists(data_filepath):
        os.rename(data_filepath, data_filepath + ".bak")

    # Save updated data to disk
    try:
        with open(data_filepath, 'w') as f:
            json.dump(room_specific_data, f)
    except:
        log_warn("Unable to save room data to disk")


def delete_room_setting(room_id, setting_key):
    """Removes a setting from a room"""
    global config
    global room_specific_data

    try:
        room_specific_data[room_id].pop(setting_key, None)
    except:
        log_warn("Tried to delete room key '%s' that did not exist on room '%s'." % (
        setting_key, room_id))
        return

    # Backup old room data if available
    data_filepath = config["bot"]["data_filepath"]
    if os.path.exists(data_filepath):
        os.rename(data_filepath, data_filepath + ".bak")

    # Save updated data to disk
    try:
        with open(data_filepath, 'w') as f:
            json.dump(room_specific_data, f)
    except:
        log_warn("Unable to save room data to disk")


def invite_received(room_id, state):
    """Matrix room invite received. Join the room"""
    global client
    time.sleep(3)  # Workaround for Synapse#2807
    try:
        log_info("Joining room:", room_id)
        client.join_room(room_id)
    except:
        log_warn("Unable to join room:", room_id)
        log_warn("Trying again...")
        time.sleep(5)
        invite_received(room_id, state)


def match_command(command):
    """Returns a command ID on match, or None if no match"""
    for key, command_list in known_commands.items():
        for com in command_list:
            if command.startswith(com):
                return key
    return None


def process_args(room_id, command, mscs, handler, command_id):
    """
    Pre-process command text to only retrieve command arguments and pass them
    to handler function
    """

    # Figure out which varation of the command was used
    longest_match_length = 0
    for variation in known_commands[command_id]:
        if command.startswith(variation):
            longest_match_length = len(variation)

    # Get just the arguments by removing the longest match command
    arguments = command[longest_match_length:].split()

    # Clean up any spaces
    arguments = [arg.strip() for arg in arguments]

    return handler(room_id, arguments, mscs)


def event_received(event):
    """Matrix event received. Act if it was directed at us"""
    global client
    if event["content"]["msgtype"] != "m.text":
        return

    body = event["content"]["body"].strip()
    room = client.get_rooms()[event["room_id"]]
    room_id = room.room_id
    username = config["bot"]["command"]
    if body.startswith(username + ":"):
        command = body[8:].strip()
        log_info("Received command:", command)
        command_id = match_command(command)
        if command_id is None:
            room.send_html("Unknown command.", msgtype=config["matrix"]["message_type"])
            return

        # Retrieve MSC information from Github labels
        mscs = get_mscs(room_id)

        if command_id == "SHOW_IN_PROGRESS":
            response = reply_in_progress_mscs(mscs)
        elif command_id == "SHOW_PENDING":
            response = reply_pending_mscs(mscs)
        elif command_id == "SHOW_FCP":
            response = reply_fcp_mscs(mscs)
        elif command_id == "SHOW_ALL":
            response = reply_all_mscs(mscs)
        elif command_id == "SHOW_NEWS":
            response = process_args(room_id, command, mscs, reply_news, "SHOW_NEWS")
        elif command_id == "SHOW_TASKS":
            response = process_args(room_id, command, mscs, reply_tasks, "SHOW_TASKS")
        elif command_id == "HELP":
            response = show_help(room_id)
        elif command_id == "ROOM_SUMMARY_CONTENT":
            response = process_args(room_id, command, mscs, room_summary_content,
                                    "ROOM_SUMMARY_CONTENT")
        elif command_id == "ROOM_SUMMARY_ENABLE":
            response = process_args(room_id, command, mscs, room_summary_enable,
                                    "ROOM_SUMMARY_ENABLE")
        elif command_id == "ROOM_SUMMARY_DISABLE":
            response = process_args(room_id, command, mscs, room_summary_disable,
                                    "ROOM_SUMMARY_DISABLE")
        elif command_id == "ROOM_SUMMARY_TIME":
            response = process_args(room_id, command, mscs, room_summary_time,
                                    "ROOM_SUMMARY_TIME")
        elif command_id == "ROOM_SUMMARY_TIME_INFO":
            response = process_args(room_id, command, mscs, room_summary_time_info,
                                    "ROOM_SUMMARY_TIME_INFO")
        elif command_id == "ROOM_SHOW_PRIORITY":
            response = process_args(room_id, command, mscs, room_show_priority,
                                    "ROOM_SHOW_PRIORITY")
        elif command_id == "ROOM_PRIORITY_MSCS":
            response = process_args(room_id, command, mscs, room_priority_mscs,
                                    "ROOM_PRIORITY_MSCS")
        elif command_id == "SHOW_SUMMARY":
            send_summary(room_id)
            return  # send_summary sends its own message

        try:
            # Send the response
            log_info("Sending command response to %s" % room_id)
            room.send_html(markdown(response), body=response, msgtype=config["matrix"]["message_type"])
            log_info("Sent to %s" % room_id)
        except:
            log_warn("Unable to post to room")


def show_help(room_id):
    """Return help text"""
    global config

    response = ("""#Available commands:

**MSCs**

Show MSCs that are still being finalized:
<pre><code>show in-progress
</code></pre>

Show MSCs which are pending a FCP. These need review from team members:

<pre><code>show pending
</code></pre>

Show MSCs that are currently in FCP:

<pre><code>show fcp
</code></pre>

Combined response of all of the above:

<pre><code>show all
</code></pre>

Show the summary once for this room, whether it is enabled daily or not:

<pre><code>show summary
</code></pre>

Show a news digest of MSC statuses since some time ago:

<pre><code>show news [from (time) to (time)] [since (time)]
</code></pre>

Valid `time`s are `1 week ago`, `last friday`, `2 days ago`, etc.

Or as a helper tool for TWIM authors, to show happening since the last TWIM post:

<pre><code>show news twim
</code></pre>

Show MSC tasks that must still be completed:

<pre><code>show tasks [github username]
</code></pre>

**Per-room Bot Options**

Set priority MSCs. If set, only information about these MSCs will be shown:

<pre><code>set priority 123, 456, 555, 12
</code></pre>

Show set priority MSCs for this room:

<pre><code>show priority
</code></pre>

Clear priority MSCs:

<pre><code>set priority clear
</code></pre>

Enable/disable daily summary:

<pre><code>set summary enable|disable
</code></pre>

Set daily summary time:

<pre><code>set summary time 08:00|8am|8:15pm|etc.
</code></pre>

Show the currently configured daily summary time:

<pre><code>summary time
</code></pre>

Set the content a daily summary will contain:

<pre><code>set summary content all|pending|fcp|in-progress
</code></pre>

all: All MSCs currently in-flight<br>
pending: MSCs that are currently being voted on for an FCP<br>
fcp: MSCs that are currently in FCP<br>
in-progress: MSCs that are currently in the discussion phase

**Other**

Show this help:

<pre><code>help
</code></pre>

""")

    # Show current room summary status
    default_time = config["bot"]["daily_summary_time"]
    custom_time = get_room_setting(room_id, "summary_time")
    if get_room_setting(room_id, "summary_enabled") == False:
        response += "Summaries are currently disabled for this room."
    else:
        if custom_time:
            response += "Summaries are currently shown every day at %s UTC." % custom_time
        else:
            response += "Summaries are currently shown every day at %s UTC." % default_time

    return response


# Room Specific Commands
def room_priority_mscs(room_id, arguments, mscs):
    """Room-specific option to filter output by specific MSC numbers"""
    if len(arguments) == 0:
        return "Unknown MSC numbers. Usage: set priority 123, 456, 555, 12"

    if arguments[0] == "clear":
        priority = get_room_setting(room_id, "priority_mscs")
        delete_room_setting(room_id, "priority_mscs")
        return "Priority MSCs cleared. Was: %s." % priority

    numbers = []
    for num_str in arguments:
        # Remove ,'s if numbers are in a comma-separated list
        num_str = num_str.replace(",", "")

        # Convert MSC number to integer
        try:
            num = int(num_str)
            numbers.append(num)
        except:
            log_warn("Unable to parse %s as an int" % num_str)
            return "Unable to parse %s as an MSC number. Make sure it is a valid integer." % num_str

    update_room_setting(room_id, {"priority_mscs": numbers})
    return "Priority MSCs set: %s" % str(numbers)


def room_show_priority(room_id, arguments, mscs):
    """Show the currently-set priority MSCs for a room"""
    global config

    priority_mscs = get_room_setting(room_id, "priority_mscs")

    if not priority_mscs:
        return "No priority MSCs set."

    response = "["
    for msc in priority_mscs:
        response += "[%d](https://github.com/%s/pull/%d), " % (
        msc, config["github"]["repo"], msc)
    response = response[:-2] + "]"

    return "Currently set priority MSCs: %s" % response


def room_summary_content(room_id, arguments, mscs):
    """Room-specific option for daily summary contents"""

    allowed = ["all", "pending", "fcp", "in-progress"]

    if len(arguments) == 0 or arguments[0] not in allowed:
        return ("""
Invalid or unknown summary content option.
        
Usage: `set summary content: [all, pending, fcp, in-progress]`""")

    update_room_setting(room_id, {"summary_content": arguments[0]})
    return "Summary content updated successfully to '%s'." % arguments[0]


def room_summary_enable(room_id, arguments, mscs):
    """Enable daily summary for this room"""
    update_room_setting(room_id, {"summary_enabled": True})
    return "Daily summary enabled."


def room_summary_disable(room_id, arguments, mscs):
    """Disable daily summary for this room"""
    update_room_setting(room_id, {"summary_enabled": False})
    return "Daily summary disabled."


def room_summary_time_info(room_id, arguments, mscs):
    """Show current summary time configured for this room"""
    global room_specific_data
    global config

    response = "The currently configured daily summary time for this room is "
    time = get_room_setting(room_id, "summary_time")
    if time:
        response += time
    else:
        response += config["bot"]["daily_summary_time"]
    response += " UTC."

    if get_room_setting(room_id, "summary_enabled") == False:
        response += " However, summaries in this room are currently disabled."

    return response


def room_summary_time(room_id, arguments, mscs):
    """Set the daily time for the room summary"""
    if len(arguments) == 0:
        return ("""
Invalid or unknown summary time option.

Usage: `set summary time 07:00` or `set summary time 4pm`""")

    try:
        cal = parsedatetime.Calendar()
        time = cal.parse(arguments[0])[0]

        # Convert hour/minutes to string
        if time.tm_hour < 10:
            hour = "0%d" % time.tm_hour
        else:
            hour = "%d" % time.tm_hour

        if time.tm_min < 10:
            min = "0%d" % time.tm_min
        else:
            min = "%d" % time.tm_min

        # Convert to 24hr time to hand off to schedule lib
        time_24hr = "%s:%s" % (hour, min)

        # Update time in room settings
        update_room_setting(room_id, {"summary_time": time_24hr})

        # Cancel old time scheduler
        schedule.clear(room_id)

        # Add scheduler for new time
        schedule.every().day.at(time_24hr).do(send_summary, room_id).tag(room_id)

        return "Summary time now set to %s." % time_24hr
    except:
        log_warn("Unable to parse time: '%s" % arguments[0])
        return "Unknown time parameter '%s'." % arguments[0]


def set_up_default_summaries():
    """Sets up a scheduler for a daily summary for all rooms that do not have a schedule set"""
    global client
    global room_specific_data

    for room_id in room_specific_data.keys():
        if get_room_setting(room_id, "summary_time"):
            continue
        if get_room_setting(room_id, "summary_enabled") == False:
            continue

        # Schedule a summary
        schedule.every().day.at(config["bot"]["daily_summary_time"]).do(send_summary,
                                                                        room_id).tag(room_id)


def send_summary(room_id):
    """
    Sends a daily summary of MSCs to the specified room.
    Returns False if summaries are not enabled for this room, otherwise True
    """
    global config

    # Get MSC metadata from Github labels
    mscs = get_mscs(room_id)

    # See which summary mode this room wants
    mode = get_room_setting(room_id, "summary_content")
    if mode == "in-progress":
        info = reply_in_progress_mscs(mscs)
    elif mode == "pending":
        info = reply_pending_mscs(mscs)
    elif mode == "fcp":
        info = reply_fcp_mscs(mscs)
    elif mode == "all" or mode == None:  # Default to mode 'all'
        info = reply_all_mscs(mscs)
    else:
        log_warn("Unknown summary mode for room %s: %s" % (room_id, mode), trace=False)

    # Print MSC goal progress if a goal is set
    # TODO: Place in title/Erik's weird Riot header thingy
    priority_mscs = get_room_setting(room_id, "priority_mscs")
    if priority_mscs:
        goal = len(priority_mscs)
        completed_mscs = 0

        for msc in mscs:
            # Skip non-priority MSCs
            if msc["issue"].number not in priority_mscs:
                continue

            # Check if this MSC has passed final comment period
            if ((msc_labels["proposal-in-review"] not in msc["labels"] and
                 msc_labels["proposed-final-comment-period"] not in msc["labels"] and
                 msc_labels["final-comment-period"] not in msc["labels"]) or
                    "finished-final-comment-period" in msc["labels"]):
                completed_mscs += 1

        info += "\n\nPriority MSC progress: %d/%d" % (completed_mscs, goal)

    # Send summary
    try:
        room = client.get_rooms()[room_id]
        room.send_html(
            pillify(markdown(info)), body=info, msgtype=config["matrix"]["message_type"]
        )
    except Exception as e:
        log_warn("Unable to send daily summary to %s: %s", room_id, e)

    return True


def reply_in_progress_mscs(mscs):
    """Returns a formatted reply with MSCs that are proposed but not yet pending an FCP"""
    in_progress = []
    for msc_dict in mscs:
        msc = msc_dict["issue"]
        labels = msc_dict["labels"]
        if msc_labels["proposal-in-review"] in labels:
            in_progress.append("[[MSC%d](%s)] - %s" % (msc.number, msc.html_url, msc.title))

    response = "\n\n**In Progress**\n\n"
    if len(in_progress) > 0:
        response += '\n\n'.join(in_progress)
    else:
        response += "\n\nNo in-progress MSCs."

    return response


def reply_pending_mscs(mscs, user=None):
    """Returns a formatted reply with MSCs that are currently pending a FCP"""
    pending = []
    for msc_dict in mscs:
        msc = msc_dict["issue"]
        labels = msc_dict["labels"]
        fcp = msc_dict["fcp"]
        if msc_labels["proposed-final-comment-period"] in labels and fcp != None:
            # Show proposed FCPs and team members who have yet to agree
            # If a specific github user was specified, filter by FCPs that that
            # user needs to review
            # TODO: Show concern count
            reviewers = [x[0]["login"] for x in fcp["reviews"] if x[1] is False]
            if user and user not in reviewers:
                continue

            # Attempt to convert each reviewer's github username to a Matrix ID
            if "user_ids" in config:
                temp_reviewers = []
                for github_username in reviewers:
                    if github_username in config["user_ids"]:
                        temp_reviewers.append(config["user_ids"][github_username])
                    else:
                        temp_reviewers.append(github_username)

                reviewers = temp_reviewers

            line = "[[MSC%d](%s)] - %s - *%s*" % (
            msc.number, msc.html_url, msc.title, fcp["fcp"]["disposition"])

            # Convert list to a comma separated string
            reviewers = ", ".join(reviewers)
            line += "\n\nTo review: %s" % reviewers

            # Add to response
            pending.append(line)

    response = "\n\n**Pending Final Comment Period**\n\n"
    if len(pending) > 0:
        response += '\n\n'.join(pending)
    else:
        response += 'No MSCs pending FCP.'

    return response


def reply_fcp_mscs(mscs):
    """Returns a formatted reply with all MSCs that are in the FCP"""
    fcps = []
    for msc_dict in mscs:
        msc = msc_dict["issue"]
        labels = msc_dict["labels"]
        if msc_labels["final-comment-period"] in labels:
            # Figure out remaining days in FCP
            # Assume last comment by MSCBot was made when FCP started
            comments = msc.get_comments()
            for comment in list(comments)[::-1]:  # Iterate from newest comments
                # Check mscbot user id (retrieve from `curl -A 'mscbot' https://api.github.com/users/mscbot`) 
                if comment.user.id == 40832866:
                    time = comment.created_at - timedelta(days=1)
                    break

            remaining_days = config["msc"]["fcp_length"] - (datetime.today() - time).days
            line = "[[MSC%d](%s)] - %s" % (msc.number, msc.html_url, msc.title)
            if remaining_days > 0:
                line += " - Ends in **%d %s**" % (
                remaining_days, "day" if remaining_days == 1 else "days")
            else:
                line += " - Ends **today**"
            fcps.append(line)

    response = "\n\n**In Final Comment Period**\n\n"
    if len(fcps) > 0:
        response += '\n\n'.join(fcps)
    else:
        response += "No MSCs in FCP."

    return response


def reply_all_mscs(mscs):
    """Returns a formatted reply with MSCs that are proposed, pending or in FCP. Used as daily message."""
    global client

    # Sort MSCs by ID
    mscs = sorted(mscs, key=lambda msc: msc["issue"].number)

    # Display active MSCs by status: proposed, fcp pending, and fcp
    response = "# Today's MSC Status\n\n"
    response += reply_in_progress_mscs(mscs)
    response += reply_pending_mscs(mscs)
    response += reply_fcp_mscs(mscs)
    return response


def reply_tasks(room_id, arguments, mscs):
    """
    Returns a formatted reply with in-progress MSCs that everyone should look
    at, as well as MSCs which are waiting on a FCP review from the given
    github username. If a github user is not specified in the command args,
    it will print information available for all users.
    """
    # Return in-progress MSCs no matter what
    response = reply_in_progress_mscs(mscs)

    # If no user specified, return all pending FCPs
    if len(arguments) == 0:
        response += reply_pending_mscs(mscs)
    # Otherwise, return only pending FCPs that contain the given github user
    else:
        response += reply_pending_mscs(mscs, user=arguments[0])

    return response


def reply_news(room_id, arguments, mscs):
    """Generates a report for MSC status changes over a given time period"""

    # If no time arguments supplied, just default to activity over the last week
    if len(arguments) == 0:
        from_time = "1 week ago"
        until_time = "now"
    elif arguments[0].lower() == "twim":
        # Get events since last TWIM
        until_time = "now"

        # Get last TWIM blog post time from RSS
        try:
            feed = feedparser.parse(
                "https://matrix.org/blog/category/this-week-in-matrix/feed/")
            from_time = feed["entries"][0]["published"]
            from_time = parser.parse(from_time).replace(tzinfo=None)
        except:
            log_warn("Feed parsing error")
            return "Unable to parse last TWIM post date"
    else:
        # Time range syntax. e.g "from <time> to <time>"
        if len(arguments) >= 4 and arguments[0] == "from":
            index = arguments.index("to")
            from_time = ' '.join(arguments[1:index])
            until_time = ' '.join(arguments[index + 1:])
        # Since syntax. e.g "since 1 week ago"
        elif arguments[0] == "since":
            from_time = ' '.join(arguments[1:])
            until_time = "now"

    # Parse string to datetime objects
    try:
        # Parse into time.tm_struct objects
        cal = parsedatetime.Calendar()

        # Check if from_time has already been parsed (in the case of twim)
        if type(from_time) != datetime:
            from_time = cal.parse(from_time)[0]
        until_time = cal.parse(until_time)[0]

        # Convert to datetime objects
        if type(from_time) != datetime:
            from_time = datetime.fromtimestamp(mktime(from_time))
        until_time = datetime.fromtimestamp(mktime(until_time))
    except Exception:
        err_string = "Unable to parse '%s' and/or '%s' as time" % (from_time, until_time)
        log_warn(err_string)
        return err_string

    # Download github events for each msc
    issue_events = get_label_events([i["issue"] for i in mscs], from_time, until_time).values()

    approved_labels = ["finished-final-comment-period",
                       "spec-pr-missing",
                       "spec-pr-in-review",
                       "merged"]
    in_progress_labels = ["proposal", "proposal-in-review"]

    approved = [i["issue"] for i in issue_events if i["label"] in approved_labels]
    fcp = [i["issue"] for i in issue_events if i["label"] == "final-comment-period"]
    in_progress = [i["issue"] for i in issue_events if i["label"] in in_progress_labels]

    # Convert MSCs from each category into a string with MSC information
    lists = [(approved, "have been approved."), (fcp, "have entered FCP"),
             (in_progress, "have been started.")]
    for i, l in enumerate(lists):
        output = ""
        if len(l[0]) == 0:
            # Report that no MSCs are in this category
            output = "*No MSCs " + l[1] + "*"
            lists[i] = output
            continue

        for j, msc in enumerate(l[0]):
            title = msc.title
            num = str(msc.number)
            # Try to prevent cases such as [MSC 1234]: MSC1234:
            if title.startswith("MSC" + num):
                cutoff = len("MSC" + num)
                title = title[cutoff:]
            elif title.startswith("MSC " + num):
                cutoff = len("MSC" + num)
                title = title[cutoff:]

            # Remove any prepending ':' characters
            if title.startswith(":"):
                title = title[1:]

            output += "[[MSC %s]: %s](%s)" % (num, title.strip(), msc.html_url)
            output += "\n" if j != len(l[0]) - 1 else ""

        lists[i] = output

    twim_banner = "(last TWIM) " if len(arguments) > 0 and arguments[
        0].lower() == "twim" else ""

    response = """News from **%s** %stil **%s**.
    
<pre><code>
**Approved MSCs**

%s

**Final Comment Period**

%s

**In Progress MSCs**

%s

</code></pre>""" % (str(from_time), twim_banner, str(until_time), *lists)

    if get_room_setting(room_id, "priority_mscs"):
        response += "\n\nBe aware that there are priority MSCs enabled in this room, and that you may not be seeing all available MSC news."

    return response


def get_label_events(issues, date_from, date_to):
    """
    Retrieves github label-added events for a list of github issues within a
    specified time period
    """
    # list of (issue: "label-name")
    global msc_labels

    # Iterate through issues and retrieve their event timelines
    issue_states = {}
    for i in issues:
        labels = set()
        for e in i.get_events():
            # Make sure this is a label-change event
            if e.event != 'labeled':
                continue

            # Make sure this is a label we actually care about
            if e.label.name not in config["github"]["labels"]:
                continue

            # Label was added at some point
            labels.add(e.label.name)

            # Ignore events not in the requested time period
            if e.created_at < date_from or e.created_at >= date_to:
                continue

            # Get date event occured
            date = e.created_at.date()

            # Record this label change with a date.
            # Could be overwritten by later state changes if they too ocurred
            # in the requested time period
            issue_states[i.number] = {"issue": i, "date": date, "label": e.label.name}

    return issue_states


def get_mscs(room_id=None):
    """
    Get up to date MSC metadata from Github.
    If room_id is set, and that room has priority MSCs set, only metadata
    about those MSCs will be returned
    """
    global github
    global repo
    global msc_labels

    # Download issues/pulls from github with active MSC labels
    issues = []
    for issue in repo.get_issues(labels=list([msc_labels["proposal"]])):
        # Check if a room ID with priority MSCs was provided
        # Filter out any mscs that aren't a priority for this room
        if room_id:
            priority_mscs = get_room_setting(room_id, "priority_mscs")
            if priority_mscs and issue.number not in priority_mscs:
                continue

        issues.append(issue)

        # Create a list relating an issue to its possible FCP information (FCP info added later)
    issues = [({"issue": issue,
                "labels": list(issue.labels),
                "fcp": None}) for issue in issues]

    # Link issues to metadata from MSCBot
    r = requests.get(config['mscbot']['url'] + "/api/all")
    fcp_info = r.json()
    for issue in issues:
        # Link MSC to FCP metadata if currently in proposed FCP
        if msc_labels["proposed-final-comment-period"] in issue["labels"]:
            for fcp in fcp_info:
                if issue["issue"].number == fcp["issue"]["number"]:
                    issue["fcp"] = fcp

    return issues

def pillify(text):
    """Convert Matrix IDs to pills"""
    return pill_regex.sub(r'<a href="https://matrix.to/#/$1">user</a>', text)


def main():
    global client
    global config
    global github
    global repo
    global msc_labels
    global logger
    global room_specific_data

    # Retrieve login information from config file
    with open("config.toml", "r") as f:
        try:
            config = toml.loads(f.read())
        except:
            log_fatal("Error reading config file:")
            return

    # Configure logging
    # Determine whether we are using a logfile or not
    logging_format = "[%(levelname)s] %(asctime)s: %(message)s"
    if "logfile" in config["logging"]:
        logging.basicConfig(
            level=logging.INFO if config["logging"]["level"] != "DEBUG" else logging.DEBUG,
            format=logging_format,
            filename=config["logging"]["logfile"])
    else:
        logging.basicConfig(
            level=logging.INFO if config["logging"]["level"] != "DEBUG" else logging.DEBUG,
            format=logging_format)
    logger = logging.getLogger()

    # Retrieve room-specific data if config file exists
    if "data_filepath" in config["bot"]:
        data_filepath = config["bot"]["data_filepath"]
        if os.path.exists(config["bot"]["data_filepath"]):
            with open(data_filepath, 'r') as f:
                room_specific_data = json.loads(f.read())

    # Schedule daily summary messages per-room
    for room_id in room_specific_data.keys():
        # Check if summaries are enabled in this room
        if get_room_setting(room_id, "summary_enabled") == False:
            continue

        # Check if this room has a custom summary time
        if get_room_setting(room_id, "summary_time"):
            # Set a scheduler for that time
            # Tag with the room ID so we can easily cancel later if necessary
            schedule.every().day.at(config["bot"]["daily_summary_time"]).do(send_summary,
                                                                            room_id).tag(
                room_id)

    # Schedule daily summary messages to rooms that do not have a custom time
    set_up_default_summaries()

    # Login to Github
    github = Github(config["github"]["token"])
    repo = github.get_repo(config["github"]["repo"])
    log_info("Connected to Github")

    # Get MSC-related label objects from specified Github repository
    labels = config["github"]["labels"]
    msc_labels = {label.name: label for label in repo.get_labels() if label.name in labels}

    # Login to Matrix and listen for messages
    homeserver = "https://" + config["matrix"]["user_id"].split(":")[-1]
    client = MatrixClient(homeserver, user_id=config["matrix"]["user_id"],
                          token=config["matrix"]["token"])
    client.add_invite_listener(invite_received)
    client.add_listener(event_received, event_type="m.room.message")
    log_info("Connected to Matrix")

    # Sync continuously and check time for daily summary sending
    while True:
        try:
            client.listen_for_events()
        except:
            log_warn("Unable to contact /sync")
        schedule.run_pending()
        time.sleep(config["matrix"]["sync_interval"])  # Wait a few seconds between syncs


if __name__ == "__main__":
    main()<|MERGE_RESOLUTION|>--- conflicted
+++ resolved
@@ -37,11 +37,7 @@
 # Room ID to room-settings dictionary mapping
 room_specific_data = {}
 # Regex for replacing Matrix IDs with formatted pills
-<<<<<<< HEAD
-pill_regex = re.compile(r"(@[^ ]+:[^ ]+.[^ ])")
-=======
 pill_regex = re.compile(r"(@[a-z0-9A-Z]+:[a-z0-9A-Z]+\.[a-z]+)")
->>>>>>> db017cd8
 
 # Available bot commands and their variants.
 # Certain commands can accept parameters which should immediately follow the
