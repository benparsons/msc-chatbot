#!/usr/bin/env python3
"""
A bot for matrix users to interact with and to be reminded about various events involving MSC proposals.
"""

from matrix_client.client import MatrixClient
from datetime import datetime, timedelta
from dateutil import parser
from markdown import markdown
from github import Github
from time import mktime
import feedparser
import traceback
import parsedatetime
import schedule
import time
import toml
import json
import requests
import logging
import sys
import os
import re

# Matrix client
client = None
# Github API client
github = None
# Github repo object
repo = None
# Github Label objects for each label in the repo
msc_labels = None
# Config file object
config = None
# Logger object
logger = None
# Room ID to room-settings dictionary mapping
room_specific_data = {}
# Regex for replacing Matrix IDs with formatted pills
pill_regex = re.compile(r"(@[a-z0-9A-Z]+:[a-z0-9A-Z]+\.[a-z]+)")

# Available bot commands and their variants.
# Certain commands can accept parameters which should immediately follow the
# command text
known_commands = {
    # General bot commands
    "SHOW_IN_PROGRESS": ["show in-progress"],
    "SHOW_PENDING": ["show pending"],
    "SHOW_FCP": ["show fcp", "show in fcp"],
    "SHOW_ALL": ["show all", "show active"],
    "SHOW_SUMMARY": ["show summary", "summarize", "summarise"],
    "SHOW_NEWS": ["show news"],
    "SHOW_TASKS": ["show tasks"],
    "HELP": ["help", "show help"],

    # Room-specific commands
    "ROOM_SUMMARY_CONTENT": ["set summary content", "set summary mode"],
    "ROOM_SUMMARY_ENABLE": ["set enable summary", "set summary enable", "set summary enabled"],
    "ROOM_SUMMARY_DISABLE": ["set disable summary", "set summary disable",
                             "set summary disabled"],
    "ROOM_SUMMARY_TIME": ["set time summary", "set summary time", "set summary time to"],
    "ROOM_SUMMARY_TIME_INFO": ["summary time", "get summary time"],
    "ROOM_SHOW_PRIORITY": ["show priority", "priority", "priorities"],
    "ROOM_PRIORITY_MSCS": ["set priority mscs", "set priority"],
}


# Custom variadic functions for logging purposes
def log_info(*args, trace=False):
    global logger
    err = ' '.join([str(arg) for arg in args])
    if trace:
        err += '\n' + traceback.format_exc()
    logger.info(err)


def log_warn(*args, trace=True):
    global logger
    err = ' '.join([str(arg) for arg in args])
    if trace:
        err += '\n' + traceback.format_exc()
    logger.warn(err)


def log_fatal(*args, trace=True):
    global logger
    err = ' '.join([str(arg) for arg in args])
    if trace:
        err += '\n' + traceback.format_exc()
    logger.fatal(err)


def get_room_setting(room_id, setting_key):
    """Retreives a room setting if it exists, otherwise returns None"""
    global room_specific_data

    if room_id in room_specific_data and setting_key in room_specific_data[room_id]:
        return room_specific_data[room_id][setting_key]
    return None


def update_room_setting(room_id, setting_dict):
    """
    Update a room-specific setting and save to disk. Params are room ID
    string and a dictionary with custom key/value data.
    """
    global config
    global room_specific_data

    # Update or insert settings dict under room_id key
    if room_id not in room_specific_data:
        room_specific_data[room_id] = setting_dict
    else:
        room_specific_data[room_id].update(setting_dict)

    # Backup old room data if available
    data_filepath = config["bot"]["data_filepath"]
    if os.path.exists(data_filepath):
        os.rename(data_filepath, data_filepath + ".bak")

    # Save updated data to disk
    try:
        with open(data_filepath, 'w') as f:
            json.dump(room_specific_data, f)
    except:
        log_warn("Unable to save room data to disk")


def delete_room_setting(room_id, setting_key):
    """Removes a setting from a room"""
    global config
    global room_specific_data

    try:
        room_specific_data[room_id].pop(setting_key, None)
    except:
        log_warn("Tried to delete room key '%s' that did not exist on room '%s'." % (
        setting_key, room_id))
        return

    # Backup old room data if available
    data_filepath = config["bot"]["data_filepath"]
    if os.path.exists(data_filepath):
        os.rename(data_filepath, data_filepath + ".bak")

    # Save updated data to disk
    try:
        with open(data_filepath, 'w') as f:
            json.dump(room_specific_data, f)
    except:
        log_warn("Unable to save room data to disk")


def invite_received(room_id, state):
    """Matrix room invite received. Join the room"""
    global client
    time.sleep(3)  # Workaround for Synapse#2807
    try:
        log_info("Joining room:", room_id)
        client.join_room(room_id)
    except:
        log_warn("Unable to join room:", room_id)
        log_warn("Trying again...")
        time.sleep(5)
        invite_received(room_id, state)


def match_command(command):
    """Returns a command ID on match, or None if no match"""
    for key, command_list in known_commands.items():
        for com in command_list:
            if command.startswith(com):
                return key
    return None


def process_args(room_id, command, mscs, handler, command_id):
    """
    Pre-process command text to only retrieve command arguments and pass them
    to handler function
    """

    # Figure out which varation of the command was used
    longest_match_length = 0
    for variation in known_commands[command_id]:
        if command.startswith(variation):
            longest_match_length = len(variation)

    # Get just the arguments by removing the longest match command
    arguments = command[longest_match_length:].split()

    # Clean up any spaces
    arguments = [arg.strip() for arg in arguments]

    return handler(room_id, arguments, mscs)


def event_received(event):
    """Matrix event received. Act if it was directed at us"""
    global client
    if event["content"]["msgtype"] != "m.text":
        return

    body = event["content"]["body"].strip()
    room = client.get_rooms()[event["room_id"]]
    room_id = room.room_id
    username = config["bot"]["command"]
    if body.startswith(username + ":"):
        command = body[8:].strip()
        log_info("Received command:", command)
        command_id = match_command(command)
        if command_id is None:
            room.send_html("Unknown command.", msgtype=config["matrix"]["message_type"])
            return

        # Retrieve MSC information from Github labels
        mscs = get_mscs(room_id)

        if command_id == "SHOW_IN_PROGRESS":
            response = reply_in_progress_mscs(mscs)
        elif command_id == "SHOW_PENDING":
            response = reply_pending_mscs(mscs)
        elif command_id == "SHOW_FCP":
            response = reply_fcp_mscs(mscs)
        elif command_id == "SHOW_ALL":
            response = reply_all_mscs(mscs)
        elif command_id == "SHOW_NEWS":
            response = process_args(room_id, command, mscs, reply_news, "SHOW_NEWS")
        elif command_id == "SHOW_TASKS":
            response = process_args(room_id, command, mscs, reply_tasks, "SHOW_TASKS")
        elif command_id == "HELP":
            response = show_help(room_id)
        elif command_id == "ROOM_SUMMARY_CONTENT":
            response = process_args(room_id, command, mscs, room_summary_content,
                                    "ROOM_SUMMARY_CONTENT")
        elif command_id == "ROOM_SUMMARY_ENABLE":
            response = process_args(room_id, command, mscs, room_summary_enable,
                                    "ROOM_SUMMARY_ENABLE")
        elif command_id == "ROOM_SUMMARY_DISABLE":
            response = process_args(room_id, command, mscs, room_summary_disable,
                                    "ROOM_SUMMARY_DISABLE")
        elif command_id == "ROOM_SUMMARY_TIME":
            response = process_args(room_id, command, mscs, room_summary_time,
                                    "ROOM_SUMMARY_TIME")
        elif command_id == "ROOM_SUMMARY_TIME_INFO":
            response = process_args(room_id, command, mscs, room_summary_time_info,
                                    "ROOM_SUMMARY_TIME_INFO")
        elif command_id == "ROOM_SHOW_PRIORITY":
            response = process_args(room_id, command, mscs, room_show_priority,
                                    "ROOM_SHOW_PRIORITY")
        elif command_id == "ROOM_PRIORITY_MSCS":
            response = process_args(room_id, command, mscs, room_priority_mscs,
                                    "ROOM_PRIORITY_MSCS")
        elif command_id == "SHOW_SUMMARY":
            send_summary(room_id)
            return  # send_summary sends its own message

        try:
            # Send the response
            log_info("Sending command response to %s" % room_id)
            room.send_html(markdown(response), body=response, msgtype=config["matrix"]["message_type"])
            log_info("Sent to %s" % room_id)
        except:
            log_warn("Unable to post to room")


def show_help(room_id):
    """Return help text"""
    global config

    response = ("""#Available commands:

**MSCs**

Show MSCs that are still being finalized:
<pre><code>show in-progress
</code></pre>

Show MSCs which are pending a FCP. These need review from team members:

<pre><code>show pending
</code></pre>

Show MSCs that are currently in FCP:

<pre><code>show fcp
</code></pre>

Combined response of all of the above:

<pre><code>show all
</code></pre>

Show the summary once for this room, whether it is enabled daily or not:

<pre><code>show summary
</code></pre>

Show a news digest of MSC statuses since some time ago:

<pre><code>show news [from (time) to (time)] [since (time)]
</code></pre>

Valid `time`s are `1 week ago`, `last friday`, `2 days ago`, etc.

Or as a helper tool for TWIM authors, to show happening since the last TWIM post:

<pre><code>show news twim
</code></pre>

Show MSC tasks that must still be completed:

<pre><code>show tasks [github username]
</code></pre>

**Per-room Bot Options**

Set priority MSCs. If set, only information about these MSCs will be shown:

<pre><code>set priority 123, 456, 555, 12
</code></pre>

Show set priority MSCs for this room:

<pre><code>show priority
</code></pre>

Clear priority MSCs:

<pre><code>set priority clear
</code></pre>

Enable/disable daily summary:

<pre><code>set summary enable|disable
</code></pre>

Set daily summary time:

<pre><code>set summary time 08:00|8am|8:15pm|etc.
</code></pre>

Show the currently configured daily summary time:

<pre><code>summary time
</code></pre>

Set the content a daily summary will contain:

<pre><code>set summary content all|pending|fcp|in-progress
</code></pre>

all: All MSCs currently in-flight<br>
pending: MSCs that are currently being voted on for an FCP<br>
fcp: MSCs that are currently in FCP<br>
in-progress: MSCs that are currently in the discussion phase

**Other**

Show this help:

<pre><code>help
</code></pre>

""")

    # Show current room summary status
    default_time = config["bot"]["daily_summary_time"]
    custom_time = get_room_setting(room_id, "summary_time")
    if get_room_setting(room_id, "summary_enabled") == False:
        response += "Summaries are currently disabled for this room."
    else:
        if custom_time:
            response += "Summaries are currently shown every day at %s UTC." % custom_time
        else:
            response += "Summaries are currently shown every day at %s UTC." % default_time

    return response


# Room Specific Commands
def room_priority_mscs(room_id, arguments, mscs):
    """Room-specific option to filter output by specific MSC numbers"""
    if len(arguments) == 0:
        return "Unknown MSC numbers. Usage: set priority 123, 456, 555, 12"

    if arguments[0] == "clear":
        priority = get_room_setting(room_id, "priority_mscs")
        delete_room_setting(room_id, "priority_mscs")
        return "Priority MSCs cleared. Was: %s." % priority

    numbers = []
    for num_str in arguments:
        # Remove ,'s if numbers are in a comma-separated list
        num_str = num_str.replace(",", "")

        # Convert MSC number to integer
        try:
            num = int(num_str)
            numbers.append(num)
        except:
            log_warn("Unable to parse %s as an int" % num_str)
            return "Unable to parse %s as an MSC number. Make sure it is a valid integer." % num_str

    update_room_setting(room_id, {"priority_mscs": numbers})
    return "Priority MSCs set: %s" % str(numbers)


def room_show_priority(room_id, arguments, mscs):
    """Show the currently-set priority MSCs for a room"""
    global config

    priority_mscs = get_room_setting(room_id, "priority_mscs")

    if not priority_mscs:
        return "No priority MSCs set."

    response = "["
    for msc in priority_mscs:
        response += "[%d](https://github.com/%s/pull/%d), " % (
        msc, config["github"]["repo"], msc)
    response = response[:-2] + "]"

    return "Currently set priority MSCs: %s" % response


def room_summary_content(room_id, arguments, mscs):
    """Room-specific option for daily summary contents"""

    allowed = ["all", "pending", "fcp", "in-progress"]

    if len(arguments) == 0 or arguments[0] not in allowed:
        return ("""
Invalid or unknown summary content option.
        
Usage: `set summary content: [all, pending, fcp, in-progress]`""")

    update_room_setting(room_id, {"summary_content": arguments[0]})
    return "Summary content updated successfully to '%s'." % arguments[0]


def room_summary_enable(room_id, arguments, mscs):
    """Enable daily summary for this room"""
    update_room_setting(room_id, {"summary_enabled": True})
    return "Daily summary enabled."


def room_summary_disable(room_id, arguments, mscs):
    """Disable daily summary for this room"""
    update_room_setting(room_id, {"summary_enabled": False})
    return "Daily summary disabled."


def room_summary_time_info(room_id, arguments, mscs):
    """Show current summary time configured for this room"""
    global room_specific_data
    global config

    response = "The currently configured daily summary time for this room is "
    time = get_room_setting(room_id, "summary_time")
    if time:
        response += time
    else:
        response += config["bot"]["daily_summary_time"]
    response += " UTC."

    if get_room_setting(room_id, "summary_enabled") == False:
        response += " However, summaries in this room are currently disabled."

    return response


def room_summary_time(room_id, arguments, mscs):
    """Set the daily time for the room summary"""
    if len(arguments) == 0:
        return ("""
Invalid or unknown summary time option.

Usage: `set summary time 07:00` or `set summary time 4pm`""")

    try:
        cal = parsedatetime.Calendar()
        time = cal.parse(arguments[0])[0]

        # Convert hour/minutes to string
        if time.tm_hour < 10:
            hour = "0%d" % time.tm_hour
        else:
            hour = "%d" % time.tm_hour

        if time.tm_min < 10:
            min = "0%d" % time.tm_min
        else:
            min = "%d" % time.tm_min

        # Convert to 24hr time to hand off to schedule lib
        time_24hr = "%s:%s" % (hour, min)

        # Update time in room settings
        update_room_setting(room_id, {"summary_time": time_24hr})

        # Cancel old time scheduler
        schedule.clear(room_id)

        # Add scheduler for new time
        schedule.every().day.at(time_24hr).do(send_summary, room_id).tag(room_id)

        return "Summary time now set to %s." % time_24hr
    except:
        log_warn("Unable to parse time: '%s" % arguments[0])
        return "Unknown time parameter '%s'." % arguments[0]


def set_up_default_summaries():
    """Sets up a scheduler for a daily summary for all rooms that do not have a schedule set"""
    global client
    global room_specific_data

    for room_id in room_specific_data.keys():
        if get_room_setting(room_id, "summary_time"):
            continue
        if get_room_setting(room_id, "summary_enabled") == False:
            continue

        # Schedule a summary
        schedule.every().day.at(config["bot"]["daily_summary_time"]).do(send_summary,
                                                                        room_id).tag(room_id)


def send_summary(room_id):
    """
    Sends a daily summary of MSCs to the specified room.
    Returns False if summaries are not enabled for this room, otherwise True
    """
    global config

    # Get MSC metadata from Github labels
    mscs = get_mscs(room_id)

    # See which summary mode this room wants
    mode = get_room_setting(room_id, "summary_content")
    if mode == "in-progress":
        info = reply_in_progress_mscs(mscs)
    elif mode == "pending":
        info = reply_pending_mscs(mscs)
    elif mode == "fcp":
        info = reply_fcp_mscs(mscs)
    elif mode == "all" or mode == None:  # Default to mode 'all'
        info = reply_all_mscs(mscs)
    else:
        log_warn("Unknown summary mode for room %s: %s" % (room_id, mode), trace=False)

    # Print MSC goal progress if a goal is set
    # TODO: Place in title/Erik's weird Riot header thingy
    priority_mscs = get_room_setting(room_id, "priority_mscs")
    if priority_mscs:
        goal = len(priority_mscs)
        completed_mscs = 0

        for msc in mscs:
            # Skip non-priority MSCs
            if msc["issue"].number not in priority_mscs:
                continue

            # Check if this MSC has passed final comment period
            if ((msc_labels["proposal-in-review"] not in msc["labels"] and
                 msc_labels["proposed-final-comment-period"] not in msc["labels"] and
                 msc_labels["final-comment-period"] not in msc["labels"]) or
                    "finished-final-comment-period" in msc["labels"]):
                completed_mscs += 1

        info += "\n\nPriority MSC progress: %d/%d" % (completed_mscs, goal)

    # Send summary
    try:
        room = client.get_rooms()[room_id]
        room.send_html(
            pillify(markdown(info)), body=info, msgtype=config["matrix"]["message_type"]
        )
    except Exception as e:
        log_warn("Unable to send daily summary to %s: %s", room_id, e)

    return True


def reply_in_progress_mscs(mscs):
    """Returns a formatted reply with MSCs that are proposed but not yet pending an FCP"""
    in_progress = []
    for msc_dict in mscs:
        msc = msc_dict["issue"]
        labels = msc_dict["labels"]
        if msc_labels["proposal-in-review"] in labels:
            in_progress.append("[[MSC%d](%s)] - %s" % (msc.number, msc.html_url, msc.title))

    response = "\n\n**In Progress**\n\n"
    if len(in_progress) > 0:
        response += '\n\n'.join(in_progress)
    else:
        response += "\n\nNo in-progress MSCs."

    return response


def reply_pending_mscs(mscs, user=None):
    """Returns a formatted reply with MSCs that are currently pending a FCP"""
    pending = []
    for msc_dict in mscs:
        msc = msc_dict["issue"]
        labels = msc_dict["labels"]
        fcp = msc_dict["fcp"]
        if msc_labels["proposed-final-comment-period"] in labels and fcp != None:
            # Show proposed FCPs and team members who have yet to agree
            # If a specific github user was specified, filter by FCPs that that
            # user needs to review
            # TODO: Show concern count
            reviewers = [x[0]["login"] for x in fcp["reviews"] if x[1] is False]
            if user and user not in reviewers:
                continue

            # Attempt to convert each reviewer's github username to a Matrix ID
            if "user_ids" in config:
                temp_reviewers = []
                for github_username in reviewers:
                    if github_username in config["user_ids"]:
                        temp_reviewers.append(config["user_ids"][github_username])
                    else:
                        temp_reviewers.append(github_username)

                reviewers = temp_reviewers

            line = "[[MSC%d](%s)] - %s - *%s*" % (
            msc.number, msc.html_url, msc.title, fcp["fcp"]["disposition"])

            # Convert list to a comma separated string
            reviewers = ", ".join(reviewers)
            line += "\n\nTo review: %s" % reviewers

            # Add to response
            pending.append(line)

    response = "\n\n**Pending Final Comment Period**\n\n"
    if len(pending) > 0:
        response += '\n\n'.join(pending)
    else:
        response += 'No MSCs pending FCP.'

    return response


def reply_fcp_mscs(mscs):
    """Returns a formatted reply with all MSCs that are in the FCP"""
    fcps = []
    for msc_dict in mscs:
        msc = msc_dict["issue"]
        labels = msc_dict["labels"]
        if msc_labels["final-comment-period"] in labels:
            # Figure out remaining days in FCP
            # Assume last comment by MSCBot was made when FCP started
            comments = msc.get_comments()
            for comment in list(comments)[::-1]:  # Iterate from newest comments
                # Check mscbot user id (retrieve from `curl -A 'mscbot' https://api.github.com/users/mscbot`) 
                if comment.user.id == 40832866:
                    time = comment.created_at - timedelta(days=1)
                    break

            remaining_days = config["msc"]["fcp_length"] - (datetime.today() - time).days
            line = "[[MSC%d](%s)] - %s" % (msc.number, msc.html_url, msc.title)
            if remaining_days > 0:
                line += " - Ends in **%d %s**" % (
                remaining_days, "day" if remaining_days == 1 else "days")
            else:
                line += " - Ends **today**"
            fcps.append(line)

    response = "\n\n**In Final Comment Period**\n\n"
    if len(fcps) > 0:
        response += '\n\n'.join(fcps)
    else:
        response += "No MSCs in FCP."

    return response


def reply_all_mscs(mscs):
    """Returns a formatted reply with MSCs that are proposed, pending or in FCP. Used as daily message."""
    global client

    # Sort MSCs by ID
    mscs = sorted(mscs, key=lambda msc: msc["issue"].number)

    # Display active MSCs by status: proposed, fcp pending, and fcp
    response = "# Today's MSC Status\n\n"
    response += reply_in_progress_mscs(mscs)
    response += reply_pending_mscs(mscs)
    response += reply_fcp_mscs(mscs)
    return response


def reply_tasks(room_id, arguments, mscs):
    """
    Returns a formatted reply with in-progress MSCs that everyone should look
    at, as well as MSCs which are waiting on a FCP review from the given
    github username. If a github user is not specified in the command args,
    it will print information available for all users.
    """
    # Return in-progress MSCs no matter what
    response = reply_in_progress_mscs(mscs)

    # If no user specified, return all pending FCPs
    if len(arguments) == 0:
        response += reply_pending_mscs(mscs)
    # Otherwise, return only pending FCPs that contain the given github user
    else:
        response += reply_pending_mscs(mscs, user=arguments[0])

    return response


def reply_news(room_id, arguments, mscs):
    """Generates a report for MSC status changes over a given time period"""

    # If no time arguments supplied, just default to activity over the last week
    if len(arguments) == 0:
        from_time = "1 week ago"
        until_time = "now"
    elif arguments[0].lower() == "twim":
        # Get events since last TWIM
        until_time = "now"

        # Get last TWIM blog post time from RSS
        try:
            feed = feedparser.parse(
                "https://matrix.org/blog/category/this-week-in-matrix/feed/")
            from_time = feed["entries"][0]["published"]
            from_time = parser.parse(from_time).replace(tzinfo=None)
        except:
            log_warn("Feed parsing error")
            return "Unable to parse last TWIM post date"
    else:
        # Time range syntax. e.g "from <time> to <time>"
        if len(arguments) >= 4 and arguments[0] == "from":
            index = arguments.index("to")
            from_time = ' '.join(arguments[1:index])
            until_time = ' '.join(arguments[index + 1:])
        # Since syntax. e.g "since 1 week ago"
        elif arguments[0] == "since":
            from_time = ' '.join(arguments[1:])
            until_time = "now"

    # Parse string to datetime objects
    try:
        # Parse into time.tm_struct objects
        cal = parsedatetime.Calendar()

        # Check if from_time has already been parsed (in the case of twim)
        if type(from_time) != datetime:
            from_time = cal.parse(from_time)[0]
        until_time = cal.parse(until_time)[0]

        # Convert to datetime objects
        if type(from_time) != datetime:
            from_time = datetime.fromtimestamp(mktime(from_time))
        until_time = datetime.fromtimestamp(mktime(until_time))
    except Exception:
        err_string = "Unable to parse '%s' and/or '%s' as time" % (from_time, until_time)
        log_warn(err_string)
        return err_string

    # Download github events for each msc
    issue_events = get_label_events([i["issue"] for i in mscs], from_time, until_time).values()

    approved_labels = ["finished-final-comment-period",
                       "spec-pr-missing",
                       "spec-pr-in-review",
                       "merged"]
    in_progress_labels = ["proposal", "proposal-in-review"]

    approved = [i["issue"] for i in issue_events if i["label"] in approved_labels]
    fcp = [i["issue"] for i in issue_events if i["label"] == "final-comment-period"]
    in_progress = [i["issue"] for i in issue_events if i["label"] in in_progress_labels]

    # Convert MSCs from each category into a string with MSC information
    lists = [(approved, "have been approved."), (fcp, "have entered FCP"),
             (in_progress, "have been started.")]
    for i, l in enumerate(lists):
        output = ""
        if len(l[0]) == 0:
            # Report that no MSCs are in this category
            output = "*No MSCs " + l[1] + "*"
            lists[i] = output
            continue

        for j, msc in enumerate(l[0]):
            title = msc.title
            num = str(msc.number)
            # Try to prevent cases such as [MSC 1234]: MSC1234:
            if title.startswith("MSC" + num):
                cutoff = len("MSC" + num)
                title = title[cutoff:]
            elif title.startswith("MSC " + num):
                cutoff = len("MSC" + num)
                title = title[cutoff:]

            # Remove any prepending ':' characters
            if title.startswith(":"):
                title = title[1:]

            output += "[[MSC %s]: %s](%s)" % (num, title.strip(), msc.html_url)
            output += "\n" if j != len(l[0]) - 1 else ""

        lists[i] = output

    twim_banner = "(last TWIM) " if len(arguments) > 0 and arguments[
        0].lower() == "twim" else ""

    response = """News from **%s** %stil **%s**.
    
<pre><code>
**Approved MSCs**

%s

**Final Comment Period**

%s

**In Progress MSCs**

%s

</code></pre>""" % (str(from_time), twim_banner, str(until_time), *lists)

    if get_room_setting(room_id, "priority_mscs"):
        response += "\n\nBe aware that there are priority MSCs enabled in this room, and that you may not be seeing all available MSC news."

    return response


def get_label_events(issues, date_from, date_to):
    """
    Retrieves github label-added events for a list of github issues within a
    specified time period
    """
    # list of (issue: "label-name")
    global msc_labels

    # Iterate through issues and retrieve their event timelines
    issue_states = {}
    for i in issues:
        labels = set()
        for e in i.get_events():
            # Make sure this is a label-change event
            if e.event != 'labeled':
                continue

            # Make sure this is a label we actually care about
            if e.label.name not in config["github"]["labels"]:
                continue

            # Label was added at some point
            labels.add(e.label.name)

            # Ignore events not in the requested time period
            if e.created_at < date_from or e.created_at >= date_to:
                continue

            # Get date event occured
            date = e.created_at.date()

            # Record this label change with a date.
            # Could be overwritten by later state changes if they too ocurred
            # in the requested time period
            issue_states[i.number] = {"issue": i, "date": date, "label": e.label.name}

    return issue_states


def get_mscs(room_id=None):
    """
    Get up to date MSC metadata from Github.
    If room_id is set, and that room has priority MSCs set, only metadata
    about those MSCs will be returned
    """
    global github
    global repo
    global msc_labels

    # Download issues/pulls from github with active MSC labels
    issues = []
    for issue in repo.get_issues(labels=list([msc_labels["proposal"]])):
        # Check if a room ID with priority MSCs was provided
        # Filter out any mscs that aren't a priority for this room
        if room_id:
            priority_mscs = get_room_setting(room_id, "priority_mscs")
            if priority_mscs and issue.number not in priority_mscs:
                continue

        issues.append(issue)

        # Create a list relating an issue to its possible FCP information (FCP info added later)
    issues = [({"issue": issue,
                "labels": list(issue.labels),
                "fcp": None}) for issue in issues]

    # Link issues to metadata from MSCBot
    r = requests.get(config['mscbot']['url'] + "/api/all")
    fcp_info = r.json()
    for issue in issues:
        # Link MSC to FCP metadata if currently in proposed FCP
        if msc_labels["proposed-final-comment-period"] in issue["labels"]:
            for fcp in fcp_info:
                if issue["issue"].number == fcp["issue"]["number"]:
                    issue["fcp"] = fcp

    return issues

def pillify(text):
    """Convert Matrix IDs to pills"""
<<<<<<< HEAD
    return pill_regex.sub(r'<a href="https://matrix.to/#/$1">user</a>', text)
=======
    return pill_regex.sub(r'<a href="https://matrix.to/#/\1">user</a>', text)
>>>>>>> f107abe4


def main():
    global client
    global config
    global github
    global repo
    global msc_labels
    global logger
    global room_specific_data

    # Retrieve login information from config file
    with open("config.toml", "r") as f:
        try:
            config = toml.loads(f.read())
        except:
            log_fatal("Error reading config file:")
            return

    # Configure logging
    # Determine whether we are using a logfile or not
    logging_format = "[%(levelname)s] %(asctime)s: %(message)s"
    if "logfile" in config["logging"]:
        logging.basicConfig(
            level=logging.INFO if config["logging"]["level"] != "DEBUG" else logging.DEBUG,
            format=logging_format,
            filename=config["logging"]["logfile"])
    else:
        logging.basicConfig(
            level=logging.INFO if config["logging"]["level"] != "DEBUG" else logging.DEBUG,
            format=logging_format)
    logger = logging.getLogger()

    # Retrieve room-specific data if config file exists
    if "data_filepath" in config["bot"]:
        data_filepath = config["bot"]["data_filepath"]
        if os.path.exists(config["bot"]["data_filepath"]):
            with open(data_filepath, 'r') as f:
                room_specific_data = json.loads(f.read())

    # Schedule daily summary messages per-room
    for room_id in room_specific_data.keys():
        # Check if summaries are enabled in this room
        if get_room_setting(room_id, "summary_enabled") == False:
            continue

        # Check if this room has a custom summary time
        if get_room_setting(room_id, "summary_time"):
            # Set a scheduler for that time
            # Tag with the room ID so we can easily cancel later if necessary
            schedule.every().day.at(config["bot"]["daily_summary_time"]).do(send_summary,
                                                                            room_id).tag(
                room_id)

    # Schedule daily summary messages to rooms that do not have a custom time
    set_up_default_summaries()

    # Login to Github
    github = Github(config["github"]["token"])
    repo = github.get_repo(config["github"]["repo"])
    log_info("Connected to Github")

    # Get MSC-related label objects from specified Github repository
    labels = config["github"]["labels"]
    msc_labels = {label.name: label for label in repo.get_labels() if label.name in labels}

    # Login to Matrix and listen for messages
    homeserver = "https://" + config["matrix"]["user_id"].split(":")[-1]
    client = MatrixClient(homeserver, user_id=config["matrix"]["user_id"],
                          token=config["matrix"]["token"])
    client.add_invite_listener(invite_received)
    client.add_listener(event_received, event_type="m.room.message")
    log_info("Connected to Matrix")

    # Sync continuously and check time for daily summary sending
    while True:
        try:
            client.listen_for_events()
        except:
            log_warn("Unable to contact /sync")
        schedule.run_pending()
        time.sleep(config["matrix"]["sync_interval"])  # Wait a few seconds between syncs


if __name__ == "__main__":
    main()<|MERGE_RESOLUTION|>--- conflicted
+++ resolved
@@ -916,11 +916,7 @@
 
 def pillify(text):
     """Convert Matrix IDs to pills"""
-<<<<<<< HEAD
-    return pill_regex.sub(r'<a href="https://matrix.to/#/$1">user</a>', text)
-=======
     return pill_regex.sub(r'<a href="https://matrix.to/#/\1">user</a>', text)
->>>>>>> f107abe4
 
 
 def main():
